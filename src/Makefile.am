--- conflicted
+++ resolved
@@ -493,61 +493,6 @@
         include/uofs.h\
         include/utime.h\
         include/xlist.h\
-<<<<<<< HEAD
-	kernel/Kconfig\
-        kernel/Makefile\
-	kernel/addr.c\
-	kernel/armor.c\
-	kernel/buffer.h\
-	kernel/caps.c\
-	kernel/ceph_debug.h\
-	kernel/ceph_frag.c\
-	kernel/ceph_frag.h\
-	kernel/ceph_fs.c\
-	kernel/ceph_fs.h\
-	kernel/ceph_strings.c\
-	kernel/ceph_ver.h\
-	kernel/crypt.c\
-	kernel/crypt.h\
-        kernel/crush/crush.c\
-        kernel/crush/crush.h\
-        kernel/crush/hash.h\
-        kernel/crush/mapper.c\
-        kernel/crush/mapper.h\
-	kernel/debugfs.c\
-	kernel/decode.h\
-	kernel/dir.c\
-	kernel/export.c\
-	kernel/file.c\
-	kernel/inode.c\
-	kernel/ioctl.c\
-	kernel/ioctl.h\
-	kernel/ioctl-number.patch\
-	kernel/kbuild.patch\
-	kernel/mds_client.c\
-	kernel/mds_client.h\
-	kernel/mdsmap.c\
-	kernel/mdsmap.h\
-	kernel/messenger.c\
-	kernel/messenger.h\
-	kernel/mon_client.c\
-	kernel/mon_client.h\
-	kernel/msgpool.c\
-	kernel/msgpool.h\
-	kernel/msgr.h\
-	kernel/osd_client.c\
-	kernel/osd_client.h\
-	kernel/osdmap.c\
-	kernel/osdmap.h\
-	kernel/rados.h\
-	kernel/snap.c\
-	kernel/ceph_strings.c\
-	kernel/super.c\
-	kernel/super.h\
-	kernel/types.h\
-	kernel/xattr.c\
-=======
->>>>>>> 0b26194f
 	mds/locks.c\
 	mds/locks.h\
         mds/Anchor.h\
