--- conflicted
+++ resolved
@@ -1472,10 +1472,7 @@
                     'current_name': s.container_image_name,
                     'current_id': s.container_image_id,
                 }
-<<<<<<< HEAD
         return trivial_result(json.dumps(r, indent=4, sort_keys=True))
-=======
-        return trivial_result(json.dumps(r, indent=4))
 
 
 class BaseScheduler(object):
@@ -1591,4 +1588,3 @@
             logger.info('Assigning nodes to spec: {}'.format(candidates))
             self.spec.placement.set_nodes(candidates)
             return None
->>>>>>> e4a68535
